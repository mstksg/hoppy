module Foreign.Cppop.Generator.Language.Haskell (
  Generation,
  generate,
  generatedFiles,
  ) where

-- How object passing works:
--
-- All of the comments about argument passing in Cpp.hs apply here.  The
-- following types are used for passing arguments from Haskell to C++:
--
--  C++ type   | Pass over FFI | HsCSide  | HsHsSide
-- ------------+---------------+----------+-----------------
--  Foo        | Foo const*    | FooConst | FooValue a => a
--  Foo const& | Foo const*    | FooConst | FooValue a => a
--  Foo&       | Foo*          | Foo      | FooPtr a => a
--  Foo const* | Foo const*    | FooConst | FooValue a => a
--  Foo*       | Foo*          | Foo      | FooPtr a => a
--
-- FooPtr contains pointers to nonconst Foo (and all subclasses).  FooValue
-- contains pointers to const and nonconst Foo (and all subclasses), as well as
-- the convertible Haskell type, if there is one.  The rationale is that
-- FooValue is used where the callee will not modify the argument, so both a
-- const pointer to an existing object, and a fresh const pointer to a temporary
-- on the case of passing a Foo, is fine.  Because functions taking Foo& and
-- Foo* may modify their argument, we disallow passing a temporary converted
-- from a Haskell value implicitly; 'withCppObj' can be used for this.
--
-- For values returned from C++, and for arguments and return values in
-- callbacks, the HsCSide column above is the exposed type; polymorphism as in
-- the HsHsSide column is not provided.

import Control.Applicative ((<$>), (<*>), pure)
import Control.Arrow ((&&&), second)
import Control.Monad (forM, when)
import Control.Monad.Trans (lift)
import Control.Monad.Writer (execWriterT, tell)
import Data.Foldable (forM_)
import Data.Graph (SCC (AcyclicSCC, CyclicSCC), stronglyConnComp)
import Data.List (intersperse)
import Data.Tree (flatten, unfoldTree)
import qualified Data.Map as M
import Data.Maybe (isJust, mapMaybe)
import Data.Monoid (mconcat)
import qualified Data.Set as S
import Foreign.Cppop.Common
import Foreign.Cppop.Generator.Spec
import Foreign.Cppop.Generator.Language.Cpp.General (
  classDeleteFnCppName,
  externalNameToCpp,
  )
import Foreign.Cppop.Generator.Language.Haskell.General
import Language.Haskell.Syntax (
  HsAsst,
  HsContext,
  HsName (HsIdent),
  HsQName (Special, UnQual),
  HsQualType (HsQualType),
  HsSpecialCon (HsUnitCon),
  HsType (HsTyApp, HsTyCon, HsTyFun, HsTyVar),
  )
import System.FilePath ((<.>), pathSeparator)

data Generation = Generation
  { generatedFiles :: M.Map FilePath String
    -- ^ A map from paths of generated files to the contents of those files.
    -- The file paths are relative paths below the Haskell generation root.
  }

generate :: Interface -> Either String Generation
generate iface = do
  -- Build the partial generation of each module.
  modPartials <- forM (M.elems $ interfaceModules iface) $ \m ->
    (,) m <$> execGenerator iface (getModuleName iface m) (generateSource m)

  -- Compute the strongly connected components.  If there is a nontrivial SCC,
  -- then there is a module import cycle that we'll have to break with hs-boot
  -- files.
  let partialsByHsName :: M.Map HsModuleName Partial
      partialsByHsName = M.fromList $ map ((partialModuleHsName &&& id) . snd) modPartials

      sccInput :: [((Module, Partial), Partial, [Partial])]
      sccInput = flip map modPartials $ \x@(_, p) ->
        (x, p,
         mapMaybe (flip M.lookup partialsByHsName . hsImportModule) $
         M.keys $ getHsImportSet $ outputImports $ partialOutput p)

      sccs :: [SCC (Module, Partial)]
      sccs = stronglyConnComp sccInput

  fileContents <- execWriterT $ forM_ sccs $ \scc -> case scc of
    AcyclicSCC (_, p) -> tell [finishPartial p "hs"]
    CyclicSCC mps -> do
      let cycleModNames = S.fromList $ map (partialModuleHsName . snd) mps
      forM_ mps $ \(m, p) -> do
        -- Create a boot partial.
        pBoot <- lift $ execGenerator iface (partialModuleHsName p) (generateBootSource m)

        -- Change the source and boot partials so that all imports of modules in
        -- this cycle are {-# SOURCE #-} imports.
        let p' = setSourceImports cycleModNames p
            pBoot' = setSourceImports cycleModNames pBoot

        -- Emit the completed partials.
        tell [finishPartial p' "hs", finishPartial pBoot' "hs-boot"]

  return $ Generation $ M.fromList fileContents

  where finishPartial :: Partial -> String -> (FilePath, String)
        finishPartial p fileExt =
          (listSubst '.' pathSeparator (partialModuleHsName p) <.> fileExt,
           prependExtensions $ renderPartial p)

        setSourceImports :: S.Set HsModuleName -> Partial -> Partial
        setSourceImports modulesToSourceImport p =
          let output = partialOutput p
              imports = outputImports output
              imports' = makeHsImportSet $
                         M.mapWithKey (setSourceImportIfIn modulesToSourceImport) $
                         getHsImportSet imports
              output' = output { outputImports = imports' }
          in p { partialOutput = output' }

        setSourceImportIfIn :: S.Set HsModuleName -> HsImportKey -> HsImportSpecs -> HsImportSpecs
        setSourceImportIfIn modulesToSourceImport key specs =
          if hsImportModule key `S.member` modulesToSourceImport
          then specs { hsImportSource = True }
          else specs

prependExtensions :: String -> String
prependExtensions = (prependExtensionsPrefix ++)

prependExtensionsPrefix :: String
prependExtensionsPrefix =
  -- MultiParamTypeClasses are necessary for instances of Decodable and
  -- Encodable.  FlexibleInstances and TypeSynonymInstances are enabled to allow
  -- conversions to and from String, which is really [Char].
  -- UndecidableInstances is needed for instances of the form "SomeClassConstPtr
  -- a => SomeClassValue a", and OverlappingInstances is needed for the overlap
  -- between these instances and instances of SomeClassValue for the class's
  -- native Haskell type, when it's convertible.
  "{-# LANGUAGE FlexibleInstances, MultiParamTypeClasses, OverlappingInstances, " ++
  "TypeSynonymInstances, UndecidableInstances #-}\n\n"

generateSource :: Module -> Generator ()
generateSource m = do
  forM_ (moduleExports m) $ sayExport SayExportForeignImports
  forM_ (moduleExports m) $ sayExport SayExportDecls

generateBootSource :: Module -> Generator ()
generateBootSource m =
  forM_ (moduleExports m) $ sayExport SayExportBoot

data SayExportMode = SayExportForeignImports | SayExportDecls | SayExportBoot

sayExport :: SayExportMode -> Export -> Generator ()
sayExport mode export = case export of
  ExportEnum enum -> sayExportEnum mode enum
  ExportFn fn ->
    (sayExportFn mode <$> fnExtName <*> pure Nothing <*> fnPurity <*> fnParams <*> fnReturn) fn
  ExportClass cls -> sayExportClass mode cls
  ExportCallback cb -> sayExportCallback mode cb

sayExportEnum :: SayExportMode -> CppEnum -> Generator ()
sayExportEnum mode enum = case mode of
  -- Nothing to import from the C++ side of an enum.
  SayExportForeignImports -> return ()

  SayExportDecls -> do
    let hsTypeName = toHsEnumTypeName enum
        values :: [(Int, String)]
        values = map (second $ toHsEnumCtorName enum) $ enumValueNames enum
    addImports $ mconcat [hsImports "Prelude" ["($)", "(++)"], hsImportForPrelude]

    -- Print out the data declaration.
    ln
    saysLn ["data ", hsTypeName, " ="]
    indent $ do
      forM_ (zip (False:repeat True) values) $ \(cont, (_, hsCtorName)) ->
        saysLn [if cont then "| " else "", hsCtorName]
      sayLn "deriving (CppopP.Bounded, CppopP.Eq, CppopP.Ord, CppopP.Show)"

    -- Print out the Enum instance.
    ln
    saysLn ["instance CppopP.Enum ", hsTypeName, " where"]
    indent $ do
      forM_ values $ \(num, hsCtorName) ->
        saysLn ["fromEnum ", hsCtorName, " = ", show num]
      ln
      forM_ values $ \(num, hsCtorName) ->
        saysLn ["toEnum ", show num, " = ", hsCtorName]
      -- TODO Fix the potential name collision of 'n'.
      saysLn ["toEnum n = CppopP.error $ ",
              show (concat ["Unknown ", hsTypeName, " numeric value: "]),
              " ++ CppopP.show n"]

  SayExportBoot -> do
    let hsTypeName = toHsEnumTypeName enum
    addImports hsImportForPrelude
    ln
    saysLn ["data ", hsTypeName]
    saysLn ["instance CppopP.Bounded ", hsTypeName]
    saysLn ["instance CppopP.Enum ", hsTypeName]
    saysLn ["instance CppopP.Eq ", hsTypeName]
    saysLn ["instance CppopP.Ord ", hsTypeName]
    saysLn ["instance CppopP.Show ", hsTypeName]

sayExportFn :: SayExportMode -> ExtName -> Maybe (Constness, Class) -> Purity -> [Type] -> Type -> Generator ()
sayExportFn mode name methodInfo purity paramTypes retType =
  let hsFnName = toHsFnName name
      hsFnImportedName = hsFnName ++ "'"
  in case mode of
    SayExportForeignImports -> do
      -- Print a "foreign import" statement.
      hsCType <-
        fromEitherM
        (\e -> abort $ concat
               ["sayExportFn: Couldn't create Haskell C-side type signature for ",
                show name, ": ", e]) =<<
        fnToHsTypeAndUse HsCSide methodInfo purity paramTypes retType
      saysLn ["foreign import ccall \"", externalNameToCpp name, "\" ", hsFnImportedName, " :: ",
              prettyPrint hsCType]

    SayExportDecls -> do
      -- Print the type signature.
      ln
      hsHsType <-
        fromEitherM
        (\e -> abort $ concat
               ["Couldn't create Haskell Haskell-side type signature for ",
                show name, ": ", e]) =<<
        fnToHsTypeAndUse HsHsSide methodInfo purity paramTypes retType
      saysLn [hsFnName, " :: ", prettyPrint hsHsType]

      -- Print the function body.
      let argNames = map toArgName [1..length paramTypes]
          argNamesWithThis = (if isJust methodInfo then ("this":) else id) argNames
          convertedArgNames = map (++ "'") argNames
      -- Operators on this line must bind more weakly than operators used below,
      -- namely ($) and (>>=).  (So finish the line with ($).)
      lineEnd <- case purity of
        Nonpure -> return [" ="]
        Pure -> do addImports $ mconcat [hsImport1 "Prelude" "($)", hsImportForUnsafeIO]
                   return [" = CppopSIU.unsafePerformIO $"]
      saysLn $ hsFnName : map (' ':) argNamesWithThis ++ lineEnd
      indent $ do
        forM_ (zip3 paramTypes argNames convertedArgNames) $ \(t, argName, argName') ->
          sayArgProcessing ToCpp t argName argName'

        sayCallAndProcessReturn ToCpp retType $
          hsFnImportedName :
          (case methodInfo of
             Just (cst, cls) -> " (" ++ toHsCastMethodName cst cls ++ " this)"
             Nothing -> "") :
          map (' ':) convertedArgNames

    SayExportBoot ->
      -- Functions (methods included) cannot be referenced from other exports,
      -- so we don't need to emit anything.
      return ()

-- | Prints \"foreign import\" statements and an internal callback construction
-- function for a given 'Callback' specification.  For example, for a callback
-- of 'HsHsSide' type @Int -> String -> IO Int@, we will generate the following
-- bindings:
--
-- > foreign import ccall "wrapper" name'newFunPtr
-- >   :: (CInt -> TPtr TChar -> IO CInt)
-- >   -> IO (FunPtr (CInt -> TPtr TChar -> IO CInt))
-- >
-- > -- (This is an ad-hoc generated binding for C++ callback impl class constructor.)
-- > foreign import ccall "genpop__name_impl" name'newCallback
-- >   :: FunPtr (CInt -> TPtr TChar -> IO CInt)
-- >   -> FunPtr (FunPtr (IO ()) -> IO ())
-- >   -> Bool
-- >   -> IO (CCallback (CInt -> TPtr TChar -> IO CInt))
-- >
-- > name :: (CInt -> String -> IO CInt) -> IO (CCallback (CInt -> TPtr TChar -> IO CInt))
-- > name f = do
-- >   let cf arg1' arg2' = do
-- >         arg1 <- return arg1'
-- >         arg2 <- ...decode the string...
-- >         f arg1 arg2 >>= return
-- >   cfp <- name'newFunPtr cf
-- >   name'newCallback cfp freeHaskellFunPtrFunPtr False
--
-- Only the implementation of bindings that take a callback of this type will
-- make use of this @name@ binding; @name@ is not useful to users of bindings.
sayExportCallback :: SayExportMode -> Callback -> Generator ()
sayExportCallback mode cb = do
  let name = callbackExtName cb
      paramTypes = callbackParams cb
      retType = callbackReturn cb
      fnType = callbackToTFn cb
      hsFnName = toHsCallbackCtorName cb
      hsFnName'newCallback = hsFnName ++ "'newCallback"
      hsFnName'newFunPtr = hsFnName ++ "'newFunPtr"

  hsFnCType <-
    fromEitherM
    (\e -> abort $ concat
           ["sayExportCallback: Couldn't create a function C-side type for ",
            show cb, ": ", e]) =<<
    cppTypeToHsTypeAndUse HsCSide fnType

  hsFnHsType <-
    fromEitherM
    (\e -> abort $ concat
           ["sayExportCallback: Couldn't create a function Haskell-side type for ",
            show cb, ": ", e]) =<<
    cppTypeToHsTypeAndUse HsHsSide fnType

  let getWholeFnType = do
        addImports $ mconcat [hsImportForPrelude, hsImportForSupport]
        return $
          HsTyFun hsFnHsType $
          HsTyApp (HsTyCon $ UnQual $ HsIdent "CppopP.IO") $
          HsTyApp (HsTyCon $ UnQual $ HsIdent "CppopFCRS.CCallback") hsFnCType

  case mode of
    SayExportForeignImports -> do
      addImports $ mconcat [hsImportForForeign, hsImportForPrelude, hsImportForSupport]
      let hsFunPtrType = HsTyApp (HsTyCon $ UnQual $ HsIdent "CppopF.FunPtr") hsFnCType
          hsFunPtrImportType =
            HsTyFun hsFnCType $
            HsTyApp (HsTyCon $ UnQual $ HsIdent "CppopP.IO") hsFunPtrType
          hsCallbackCtorImportType =
            HsTyFun hsFunPtrType $
            HsTyFun (HsTyApp (HsTyCon $ UnQual $ HsIdent "CppopF.FunPtr") $
                     HsTyFun (HsTyApp (HsTyCon $ UnQual $ HsIdent "CppopF.FunPtr") $
                              HsTyApp (HsTyCon $ UnQual $ HsIdent "CppopP.IO") $
                              HsTyCon $ Special HsUnitCon) $
                     HsTyApp (HsTyCon $ UnQual $ HsIdent "CppopP.IO") $
                     HsTyCon $ Special HsUnitCon) $
            HsTyFun (HsTyCon $ UnQual $ HsIdent "CppopP.Bool") $
            HsTyApp (HsTyCon $ UnQual $ HsIdent "CppopP.IO") $
            HsTyApp (HsTyCon $ UnQual $ HsIdent "CppopFCRS.CCallback") hsFnCType

      saysLn ["foreign import ccall \"wrapper\" ", hsFnName'newFunPtr, " :: ",
              prettyPrint hsFunPtrImportType]
      saysLn ["foreign import ccall \"", externalNameToCpp name, "\" ", hsFnName'newCallback, " :: ",
              prettyPrint hsCallbackCtorImportType]

    SayExportDecls -> do
      wholeFnType <- getWholeFnType
      let paramCount = length paramTypes
          argNames = map toArgName [1..paramCount]
          argNames' = map (++ "'") argNames
      ln
      saysLn [hsFnName, " :: ", prettyPrint wholeFnType]
      saysLn [hsFnName, " f'hs = do"]
      indent $ do
        sayLet
          [do saysLn ["f'c ", unwords argNames, " ="]
              indent $ do
                addImports $ hsImport1 "Prelude" "(>>=)"
                forM_ (zip3 paramTypes argNames argNames') $ \(t, argName, argName') ->
                  sayArgProcessing FromCpp t argName argName'
                sayCallAndProcessReturn FromCpp retType $
                  "f'hs" : map (' ':) argNames']
          Nothing
        saysLn ["f'p <- ", hsFnName'newFunPtr, " f'c"]
        saysLn [hsFnName'newCallback, " f'p CppopFCRS.freeHaskellFunPtrFunPtr CppopP.False"]

    SayExportBoot -> do
      wholeFnType <- getWholeFnType
      ln
      saysLn [hsFnName, " :: ", prettyPrint wholeFnType]

data CallDirection =
  ToCpp  -- ^ Haskell code is calling out to C++.
  | FromCpp  -- ^ C++ is invoking a callback.

sayArgProcessing :: CallDirection -> Type -> String -> String -> Generator ()
sayArgProcessing dir t fromVar toVar = case t of
  TVar _ -> abort $ freeVarErrorMsg "sayArgProcessing" t
  TVoid -> abort "sayArgProcessing: TVoid is not a valid argument type."
  TBool -> doPrimitive
  TChar -> doPrimitive
  TUChar -> doPrimitive
  TShort -> doPrimitive
  TUShort -> doPrimitive
  TInt -> doPrimitive
  TUInt -> doPrimitive
  TLong -> doPrimitive
  TULong -> doPrimitive
  TLLong -> doPrimitive
  TULLong -> doPrimitive
  TFloat -> doPrimitive
  TDouble -> doPrimitive
  TSize -> doPrimitive
  TSSize -> doPrimitive
  TEnum _ -> do
    addImports $ mconcat [hsImport1 "Prelude" "($)", hsImportForPrelude, hsImportForSupport]
    saysLn ["let ", toVar,
            -- TODO The coersion here is unnecssary if we replace the C numeric
            -- types with their Haskell ones across the board (e.g. CInt ->
            -- Int).
            case dir of
              ToCpp -> " = CppopFCRS.coerceIntegral $ CppopP.fromEnum "
              FromCpp -> " = CppopP.toEnum $ CppopFCRS.coerceIntegral ",
            fromVar, " in"]
  -- References and pointers are handled equivalently.
  TPtr (TObj cls) -> do
    addImportForClass cls
    saysLn $ case dir of
      ToCpp -> ["let ", toVar, " = ", toHsCastMethodName Nonconst cls, " ", fromVar, " in"]
      FromCpp -> ["let ", toVar, " = ", fromVar, " in"]
  TPtr (TConst (TObj cls)) -> case dir of
    ToCpp -> do
      addImports $ mconcat [hsImport1 "Prelude" "($)"]
      addImportForClass cls
      saysLn [toHsWithValuePtrName cls, " ", fromVar, " $ \\", toVar, " ->"]
    FromCpp ->
      saysLn ["let ", toVar, " = ", fromVar, " in"]
  TPtr _ -> doPrimitive
  TRef t' -> sayArgProcessing dir (TPtr t') fromVar toVar
  TFn {} -> abort $ concat ["sayArgProcessing: TFn unimplemented, given ", show t, "."]
  TCallback cb -> case dir of
    ToCpp -> do
      addImports $ hsImport1 "Prelude" "(>>=)"
      importHsModuleForExtName $ callbackExtName cb
      saysLn [toHsCallbackCtorName cb, " ", fromVar, " >>= \\", toVar, " ->"]
    FromCpp ->
      abort $ concat ["sayArgProcessing: Can't receive a callback from C++, given ", show cb, "."]
  TObj cls -> case dir of
    ToCpp -> do
      addImports $ mconcat [hsImport1 "Prelude" "($)"]
      addImportForClass cls
      saysLn [toHsWithValuePtrName cls, " ", fromVar, " $ \\", toVar, " ->"]
    FromCpp -> do
      addImports $ mconcat [hsImport1 "Prelude" "(>>=)", hsImportForSupport]
      saysLn ["CppopFCRS.decode ", fromVar, " >>= \\", toVar, " ->"]
  TConst t' -> sayArgProcessing dir t' fromVar toVar
  where doPrimitive = saysLn ["let ", toVar, " = ", fromVar, " in"]

sayCallAndProcessReturn :: CallDirection -> Type -> [String] -> Generator ()
sayCallAndProcessReturn dir t callWords = case t of
  TVar _ -> abort $ freeVarErrorMsg "sayCallAndProcessReturn" t
  TVoid -> sayCall
  TBool -> sayCall
  TChar -> sayCall
  TUChar -> sayCall
  TShort -> sayCall
  TUShort -> sayCall
  TInt -> sayCall
  TUInt -> sayCall
  TLong -> sayCall
  TULong -> sayCall
  TLLong -> sayCall
  TULLong -> sayCall
  TFloat -> sayCall
  TDouble -> sayCall
  TSize -> sayCall
  TSSize -> sayCall
  TEnum _ -> do
    addImports $ mconcat [hsImport1 "Prelude" "(.)", hsImportForPrelude, hsImportForSupport]
    case dir of
      -- TODO The coersion here is unnecssary if we replace the C numeric types
      -- with their Haskell ones across the board (e.g. CInt -> Int).
      ToCpp -> saysLn ["CppopP.fmap (CppopP.toEnum . CppopFCRS.coerceIntegral)"]
      FromCpp -> saysLn ["CppopP.fmap (CppopFCRS.coerceIntegral . CppopP.fromEnum)"]
    sayCall
  TPtr _ -> sayCall
  TRef _ -> sayCall
  TFn {} -> abort $ concat ["sayCallAndProcessReturn: TFn unimplemented, given ", show t, "."]
  TCallback cb -> case dir of
    ToCpp ->
      abort $ concat ["sayCallAndProcessReturn: Can't receive a callback from C++, given ",
                      show cb, "."]
    FromCpp -> do
      addImports $ hsImport1 "Prelude" "(=<<)"
      importHsModuleForExtName $ callbackExtName cb
      saysLn [toHsCallbackCtorName cb, "=<<"]
      sayCall
  TObj _ -> do
    addImports $ mconcat [hsImport1 "Prelude" "(=<<)", hsImportForSupport]
    case dir of
      ToCpp -> sayLn "CppopFCRS.decodeAndDelete =<<"
      FromCpp -> sayLn "CppopFCRS.encode =<<"
    sayCall
  TConst t' -> sayCallAndProcessReturn dir t' callWords
  where sayCall = saysLn $ "(" : callWords ++ [")"]

sayExportClass :: SayExportMode -> Class -> Generator ()
sayExportClass mode cls = do
  case mode of
    SayExportForeignImports -> do
      sayExportClassHsCtors mode cls

      forM_ (classMethods cls) $ \method -> do
        (sayExportFn mode <$> methodExtName <*> pure Nothing <*> methodPurity <*>
         pure (getMethodEffectiveParams cls method) <*> methodReturn) method

    SayExportDecls -> do
      sayExportClassHsClass True cls Const
      sayExportClassHsClass True cls Nonconst

      sayExportClassHsStaticMethods cls

      -- Create a newtype for referencing foreign objects with pointers.  The
      -- newtype is not used with encodings of value objects.
      sayExportClassHsType True cls Const
      sayExportClassHsType True cls Nonconst

      sayExportClassHsNull cls
      sayExportClassHsCtors mode cls

    SayExportBoot -> do
      sayExportClassHsClass False cls Const
      sayExportClassHsClass False cls Nonconst

      sayExportClassHsType False cls Const
      sayExportClassHsType False cls Nonconst

  sayExportClassHsSpecialFns mode cls

sayExportClassHsClass :: Bool -> Class -> Constness -> Generator ()
sayExportClassHsClass doDecls cls cst = do
  let hsTypeName = toHsDataTypeName cst cls
      hsValueClassName = toHsValueClassName cls
      hsWithValuePtrName = toHsWithValuePtrName cls
      hsPtrClassName = toHsPtrClassName cst cls
      hsCastMethodName = toHsCastMethodName cst cls
      supers = classSuperclasses cls

  forM_ supers $ importHsModuleForExtName . classExtName
  hsSupers <-
    (\x -> if null x
           then do addImports hsImportForSupport
                   return ["CppopFCRS.CppPtr"]
           else return x) $
    case cst of
      Const -> map (toHsPtrClassName Const) supers
      Nonconst -> toHsPtrClassName Const cls : map (toHsPtrClassName Nonconst) supers

  -- Print the value class definition.  There is only one of these, and it is
  -- spiritually closer to the const version of the pointers for this class, so
  -- we emit for the const case only.
  when (cst == Const) $ do
    addImports hsImportForPrelude
    ln
    saysLn ["class ", hsValueClassName, " a where"]
    indent $
      saysLn [hsWithValuePtrName, " :: a -> (", hsTypeName, " -> CppopP.IO b) -> CppopP.IO b"]

    -- Generate instances for all pointer subtypes.
    ln
    saysLn ["instance ", hsPtrClassName, " a => ", hsValueClassName, " a",
            if doDecls then " where" else ""]
    when doDecls $ do
      addImports $ mconcat [hsImports "Prelude" ["($)", "(.)"],
                            hsImportForPrelude]
      indent $ saysLn [hsWithValuePtrName, " = CppopP.flip ($) . ", hsCastMethodName]

    -- When the class has a native Haskell type, also print an instance for it.
    forM_ (classHaskellConversion $ classConversions cls) $ \conv -> do
      let hsType = classHaskellConversionType conv
      addImports $ classHaskellConversionTypeImports conv
      ln
      saysLn ["instance ", hsValueClassName, " (", prettyPrint hsType, ")",
              if doDecls then " where" else ""]
      when doDecls $ do
        addImports hsImportForSupport
        indent $ saysLn [hsWithValuePtrName, " = CppopFCRS.withCppObj"]

  -- Print the pointer class definition.
  ln
  saysLn $
    "class (" :
    intersperse ", " (map (++ " this") hsSupers) ++
    [") => ", hsPtrClassName, " this"]

  -- Print the up-cast function.
  ln
  saysLn [hsCastMethodName, " :: ", hsPtrClassName, " this => this -> ", hsTypeName]
  when doDecls $ do
    addImports $ mconcat [hsImport1 "Prelude" "(.)", hsImportForForeign, hsImportForSupport]
    saysLn [hsCastMethodName, " = ", hsTypeName, " . CppopF.castPtr . CppopFCRS.toPtr"]

  -- Print the non-static methods.
  when doDecls $ do
    let methods = filter ((cst ==) . methodConst) $ classMethods cls
    forM_ methods $ \method ->
      when (methodStatic method == Nonstatic) $
      (sayExportFn SayExportDecls <$> methodExtName <*> pure Nothing <*>
       methodPurity <*> pure (getMethodEffectiveParams cls method) <*>
       methodReturn) method

sayExportClassHsStaticMethods :: Class -> Generator ()
sayExportClassHsStaticMethods cls =
  forM_ (classMethods cls) $ \method ->
    when (methodStatic method == Static) $
    (sayExportFn SayExportDecls <$> methodExtName <*> pure Nothing <*> methodPurity <*>
     methodParams <*> methodReturn) method

sayExportClassHsType :: Bool -> Class -> Constness -> Generator ()
sayExportClassHsType doDecls cls cst = do
  let hsTypeName = toHsDataTypeName cst cls
  addImports $ mconcat [hsImportForForeign, hsImportForSupport]
  ln
  saysLn ["newtype ", hsTypeName, " = ", hsTypeName, " (CppopF.Ptr ", hsTypeName, ")"]
  ln
  if doDecls
    then do saysLn ["instance CppopFCRS.CppPtr ", hsTypeName, " where"]
            saysLn ["  toPtr (", hsTypeName, " ptr) = ptr"]
            deleteTail <- case cst of
              Const -> return []
              Nonconst -> do addImports $ hsImport1 "Prelude" "(.)"
                             return [" . ", toHsCastMethodName Const cls]
            saysLn $ "  delete = " : toHsClassDeleteFnName cls : deleteTail
            ln
    else saysLn ["instance CppopFCRS.CppPtr ", hsTypeName]
  let neededInstances = flatten $ unfoldTree (id &&& classSuperclasses) cls
  forM_ neededInstances $ \cls' -> do
    addImportForClass cls'
    saysLn ["instance ", toHsPtrClassName Const cls', " ", hsTypeName]
    when (cst == Nonconst) $
      saysLn ["instance ", toHsPtrClassName Nonconst cls', " ", hsTypeName]

sayExportClassHsNull :: Class -> Generator ()
sayExportClassHsNull cls = do
  let clsHsNullName = toHsClassNullName cls
  addImports hsImportForForeign
  ln
  saysLn [clsHsNullName, " :: ", toHsDataTypeName Nonconst cls]
  saysLn [clsHsNullName, " = ", toHsDataTypeName Nonconst cls, " CppopF.nullPtr"]

sayExportClassHsCtors :: SayExportMode -> Class -> Generator ()
sayExportClassHsCtors mode cls =
  forM_ (classCtors cls) $ \ctor ->
  (sayExportFn mode <$> ctorExtName <*> pure Nothing <*>
   pure Nonpure <*> ctorParams <*> pure (TPtr $ TObj cls)) ctor

sayExportClassHsSpecialFns :: SayExportMode -> Class -> Generator ()
sayExportClassHsSpecialFns mode cls = do
  -- Say the delete function.
  case mode of
    SayExportForeignImports -> do
      addImports hsImportForPrelude
      saysLn ["foreign import ccall \"", classDeleteFnCppName cls, "\" ",
              toHsClassDeleteFnName cls, " :: ", toHsDataTypeName Const cls,
              " -> CppopP.IO ()"]
    -- The user interface to this is the generic 'delete' function, rendered
    -- elsewhere.
    SayExportDecls -> return ()
    SayExportBoot -> return ()

  -- Say Encodable and Decodable instances, if the class is encodable and
  -- decodable.
  forM_ (classHaskellConversion $ classConversions cls) $ \conv -> do
    let hsType = classHaskellConversionType conv
        hsTypeStr = concat ["(", prettyPrint hsType, ")"]
        typeName = toHsDataTypeName Nonconst cls
        typeNameConst = toHsDataTypeName Const cls
    case mode of
      SayExportForeignImports -> return ()

      SayExportDecls -> do
        addImports $ mconcat [hsImportForPrelude,
                              hsImportForSupport,
                              classHaskellConversionTypeImports conv,
                              classHaskellConversionToCppImports conv,
                              classHaskellConversionFromCppImports conv]

        -- Say the Encodable instances.
        ln
        saysLn ["instance CppopFCRS.Encodable ", typeName, " (", hsTypeStr, ") where"]
        indent $ do
          sayLn "encode ="
          indent $ mapM_ sayLn $ lines $ classHaskellConversionToCppFn conv
        ln
        saysLn ["instance CppopFCRS.Encodable ", typeNameConst, " (", hsTypeStr, ") where"]
        indent $
          saysLn ["encode = CppopP.fmap (", toHsCastMethodName Const cls,
                  ") . CppopFCRS.encodeAs (CppopP.undefined :: ", typeName, ")"]

        -- Say the Decodable instances.
        ln
        saysLn ["instance CppopFCRS.Decodable ", typeName, " (", hsTypeStr, ") where"]
        indent $
          saysLn ["decode = CppopFCRS.decode . ", toHsCastMethodName Const cls]
        ln
        saysLn ["instance CppopFCRS.Decodable ", typeNameConst, " (", hsTypeStr, ") where"]
        indent $ do
          sayLn "decode ="
          indent $ mapM_ sayLn $ lines $ classHaskellConversionFromCppFn conv

      SayExportBoot -> do
        addImports $ mconcat [hsImportForSupport,
                              classHaskellConversionTypeImports conv]
        ln
        saysLn ["instance CppopFCRS.Encodable ", typeName, " (", hsTypeStr, ")"]
        saysLn ["instance CppopFCRS.Encodable ", typeNameConst, " (", hsTypeStr, ")"]
        saysLn ["instance CppopFCRS.Decodable ", typeName, " (", hsTypeStr, ")"]
        saysLn ["instance CppopFCRS.Decodable ", typeNameConst, " (", hsTypeStr, ")"]

fnToHsTypeAndUse :: HsTypeSide
                 -> Maybe (Constness, Class)
                 -> Purity
                 -> [Type]
                 -> Type
                 -> Generator (Either String HsQualType)
fnToHsTypeAndUse side methodInfo purity paramTypes returnType = do
  params <- mapM contextForParam $
            (case methodInfo of
                Just (cst, cls) -> [("this", case cst of
                                        Nonconst -> TPtr $ TObj cls
                                        Const -> TPtr $ TConst $ TObj cls)]
                Nothing -> []) ++
            zip (map toArgName [1..]) paramTypes
  let context = mapMaybe fst params :: HsContext
      hsParamsResult = mapM snd params
  case hsParamsResult of
    Left errorMsg -> return $ Left errorMsg
    Right hsParams -> do
      hsReturn' <- cppTypeToHsTypeAndUse side returnType
      case hsReturn' of
        Left errorMsg -> return $ Left errorMsg
        Right hsReturn -> do
          hsReturnForPurity <- case purity of
            Pure -> return hsReturn
            Nonpure -> do
              addImports hsImportForPrelude
              return $ HsTyApp (HsTyCon $ UnQual $ HsIdent "CppopP.IO") hsReturn
          return $ Right $ HsQualType context $ foldr HsTyFun hsReturnForPurity hsParams

  where contextForParam :: (String, Type) -> Generator (Maybe HsAsst, Either String HsType)
        contextForParam (s, t) = case t of
<<<<<<< HEAD
          TPtr (TObj cls) -> do
            addImportForClass cls
            return $ case side of
              HsHsSide -> let t' = HsTyVar $ HsIdent s
                          in (Just (UnQual $ HsIdent $ toHsClassName Nonconst cls, [t']),
                              Right t')
              HsCSide -> (Nothing, Right $ HsTyVar $ HsIdent $ toHsDataTypeName Nonconst cls)
          TPtr (TConst (TObj cls)) -> do
            addImportForClass cls
            return $ case side of
              HsHsSide -> let t' = HsTyVar $ HsIdent s
                          in (Just (UnQual $ HsIdent $ toHsClassName Const cls, [t']),
                              Right t')
              HsCSide -> (Nothing, Right $ HsTyVar $ HsIdent $ toHsDataTypeName Const cls)
=======
          TPtr (TObj cls) -> receivePtr s cls Nonconst
          TPtr (TConst (TObj cls)) -> receiveValue s t cls
          TRef (TObj cls) -> receivePtr s cls Nonconst
          TRef (TConst (TObj cls)) -> receiveValue s t cls
          TObj cls -> receiveValue s t cls
>>>>>>> 54dce1d8
          TConst t' -> contextForParam (s, t')
          _ -> handoff side t

        -- Use whatever type 'cppTypeToHsTypeAndUse' suggests, with no typeclass
        -- constraints.
        handoff :: HsTypeSide -> Type -> Generator (Maybe HsAsst, Maybe HsType)
        handoff side t = (,) Nothing <$> cppTypeToHsTypeAndUse side t

        -- Receive a @FooPtr this => this@.
        receivePtr :: String -> Class -> Constness -> Generator (Maybe HsAsst, Maybe HsType)
        receivePtr s cls cst = do
          addImportForClass cls
          return $ case side of
            HsHsSide -> let t' = HsTyVar $ HsIdent s
                        in (Just (UnQual $ HsIdent $ toHsPtrClassName cst cls, [t']),
                            Just t')
            HsCSide -> (Nothing, Just $ HsTyVar $ HsIdent $ toHsDataTypeName cst cls)

        -- Receive a @FooValue a => a@.
        receiveValue :: String -> Type -> Class -> Generator (Maybe HsAsst, Maybe HsType)
        receiveValue s t cls = case side of
          HsCSide -> handoff side t
          HsHsSide -> do
            addImports hsImportForSupport
            addImportForClass cls
            let t' = HsTyVar $ HsIdent s
            return (Just (UnQual $ HsIdent $ toHsValueClassName cls, [t']),
                    Just t')

getMethodEffectiveParams :: Class -> Method -> [Type]
getMethodEffectiveParams cls method =
 (case methodApplicability method of
    MNormal -> (TPtr (TObj cls):)
    MConst -> (TPtr (TConst $ TObj cls):)
    MStatic -> id) $
 methodParams method<|MERGE_RESOLUTION|>--- conflicted
+++ resolved
@@ -727,48 +727,31 @@
 
   where contextForParam :: (String, Type) -> Generator (Maybe HsAsst, Either String HsType)
         contextForParam (s, t) = case t of
-<<<<<<< HEAD
-          TPtr (TObj cls) -> do
-            addImportForClass cls
-            return $ case side of
-              HsHsSide -> let t' = HsTyVar $ HsIdent s
-                          in (Just (UnQual $ HsIdent $ toHsClassName Nonconst cls, [t']),
-                              Right t')
-              HsCSide -> (Nothing, Right $ HsTyVar $ HsIdent $ toHsDataTypeName Nonconst cls)
-          TPtr (TConst (TObj cls)) -> do
-            addImportForClass cls
-            return $ case side of
-              HsHsSide -> let t' = HsTyVar $ HsIdent s
-                          in (Just (UnQual $ HsIdent $ toHsClassName Const cls, [t']),
-                              Right t')
-              HsCSide -> (Nothing, Right $ HsTyVar $ HsIdent $ toHsDataTypeName Const cls)
-=======
           TPtr (TObj cls) -> receivePtr s cls Nonconst
           TPtr (TConst (TObj cls)) -> receiveValue s t cls
           TRef (TObj cls) -> receivePtr s cls Nonconst
           TRef (TConst (TObj cls)) -> receiveValue s t cls
           TObj cls -> receiveValue s t cls
->>>>>>> 54dce1d8
           TConst t' -> contextForParam (s, t')
           _ -> handoff side t
 
         -- Use whatever type 'cppTypeToHsTypeAndUse' suggests, with no typeclass
         -- constraints.
-        handoff :: HsTypeSide -> Type -> Generator (Maybe HsAsst, Maybe HsType)
+        handoff :: HsTypeSide -> Type -> Generator (Maybe HsAsst, Either String HsType)
         handoff side t = (,) Nothing <$> cppTypeToHsTypeAndUse side t
 
         -- Receive a @FooPtr this => this@.
-        receivePtr :: String -> Class -> Constness -> Generator (Maybe HsAsst, Maybe HsType)
+        receivePtr :: String -> Class -> Constness -> Generator (Maybe HsAsst, Either String HsType)
         receivePtr s cls cst = do
           addImportForClass cls
           return $ case side of
             HsHsSide -> let t' = HsTyVar $ HsIdent s
                         in (Just (UnQual $ HsIdent $ toHsPtrClassName cst cls, [t']),
-                            Just t')
-            HsCSide -> (Nothing, Just $ HsTyVar $ HsIdent $ toHsDataTypeName cst cls)
+                            Right t')
+            HsCSide -> (Nothing, Right $ HsTyVar $ HsIdent $ toHsDataTypeName cst cls)
 
         -- Receive a @FooValue a => a@.
-        receiveValue :: String -> Type -> Class -> Generator (Maybe HsAsst, Maybe HsType)
+        receiveValue :: String -> Type -> Class -> Generator (Maybe HsAsst, Either String HsType)
         receiveValue s t cls = case side of
           HsCSide -> handoff side t
           HsHsSide -> do
@@ -776,7 +759,7 @@
             addImportForClass cls
             let t' = HsTyVar $ HsIdent s
             return (Just (UnQual $ HsIdent $ toHsValueClassName cls, [t']),
-                    Just t')
+                    Right t')
 
 getMethodEffectiveParams :: Class -> Method -> [Type]
 getMethodEffectiveParams cls method =
