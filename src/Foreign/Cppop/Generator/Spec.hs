--- conflicted
+++ resolved
@@ -62,17 +62,13 @@
   -- ** Enums
   CppEnum, makeEnum, enumIdentifier, enumExtName, enumValueNames, enumUseReqs,
   Purity (..),
-<<<<<<< HEAD
   -- ** Functions
-  Function, makeFn, fnIdentifier, fnExtName, fnPurity, fnParams, fnReturn, fnUseReqs,
+  Function, makeFn, fnCName, fnExtName, fnPurity, fnParams, fnReturn, fnUseReqs,
   -- *** Function templates
   FnTemplate, makeFnTemplate, instantiateFnTemplate, instantiateFnTemplate',
   fnTemplateIdentifier, fnTemplateExtNamePrefix, fnTemplateVars, fnTemplatePurity, fnTemplateParams,
   fnTemplateReturn, fnTemplateUseReqs,
   -- ** Classes
-=======
-  Function, makeFn, fnCName, fnExtName, fnPurity, fnParams, fnReturn, fnUseReqs,
->>>>>>> 54dce1d8
   Class, makeClass, classIdentifier, classExtName, classSuperclasses, classCtors, classMethods,
   classConversions, classUseReqs,
   Ctor, makeCtor, mkCtor, ctorExtName, ctorParams,
@@ -115,14 +111,9 @@
 
 import Control.Applicative ((<$>), (<*>))
 import Control.Arrow ((&&&))
-<<<<<<< HEAD
 import Control.Monad (forM, liftM2, unless, when)
-import Control.Monad.Except (MonadError, Except, runExcept, throwError)
+import Control.Monad.Error (MonadError, throwError)
 import Control.Monad.Reader (Reader, asks, runReader)
-=======
-import Control.Monad (liftM2, unless)
-import Control.Monad.Error (MonadError, throwError)
->>>>>>> 54dce1d8
 import Control.Monad.State (MonadState, StateT, execStateT, get, modify)
 import Control.Monad.Trans (lift)
 import Data.Char (isAlpha, isAlphaNum, toLower, toUpper)
@@ -353,7 +344,6 @@
 
 -- | Generates an 'ExtName' from an 'Identifier', if the given name is absent.
 extNameOrIdentifier :: Identifier -> Maybe ExtName -> ExtName
-<<<<<<< HEAD
 extNameOrIdentifier ident = fromMaybe $ case identifierParts ident of
   [] -> error "extNameOrIdentifier: Invalid empty identifier."
   parts -> toExtName $ idPartBase $ last parts
@@ -370,15 +360,15 @@
 internalToHsFnName extName = case fromExtName extName of
   x:xs -> toLower x:xs
   [] -> []
-=======
-extNameOrIdentifier identifier = fromMaybe $ toExtName $ idName identifier
 
 -- | Generates an 'ExtName' from an @'FnName' 'Identifier'@, if the given name
 -- is absent.
 extNameOrFnIdentifier :: FnName Identifier -> Maybe ExtName -> ExtName
 extNameOrFnIdentifier name =
   fromMaybe $ toExtName $ case name of
-    FnName identifier -> idName identifier
+    FnName identifier -> case identifierParts identifier of
+      [] -> error "extNameOrFnIdentifier: Empty idenfitier."
+      parts -> idPartBase $ last parts
     FnOp op -> operatorPreferredExtName op
 
 -- | The name of a function or method.  May be either an alphanumeric string
@@ -531,7 +521,6 @@
   in if map fst input == [minBound..]
      then M.fromList input
      else error "operatorInfo: Operator info list is out of sync with Operator data type."
->>>>>>> 54dce1d8
 
 -- | Specifies some C++ object (function or class) to give access to.
 data Export =
@@ -808,20 +797,18 @@
   getUseReqs = fnUseReqs
   setUseReqs reqs fn = fn { fnUseReqs = reqs }
 
-<<<<<<< HEAD
 instance HasTVars Function where
   substTVar var val fn =
-    fn { fnIdentifier = substTVar var val $ fnIdentifier fn
+    fn { fnCName = case fnCName fn of
+           FnName identifier -> FnName $ substTVar var val identifier
+           x@(FnOp _) -> x
        , fnParams = map subst $ fnParams fn
        , fnReturn = subst $ fnReturn fn
        }
     where subst = substTVar var val
 
-makeFn :: Identifier
-=======
 makeFn :: IsFnName Identifier name
        => name
->>>>>>> 54dce1d8
        -> Maybe ExtName
        -- ^ An optional external name; will be automatically derived from
        -- the identifier if absent.
