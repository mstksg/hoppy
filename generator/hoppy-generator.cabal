name: hoppy-generator
<<<<<<< HEAD
version: 0.3.0
=======
version: 0.2.1
>>>>>>> 47674d42
synopsis: C++ FFI generator - Code generator
homepage: http://khumba.net/projects/hoppy
license: AGPL-3
license-file: LICENSE
author: Bryan Gardiner <bog@khumba.net>
maintainer: Bryan Gardiner <bog@khumba.net>
copyright: Copyright 2015-2016 Bryan Gardiner
category: Foreign
build-type: Simple
cabal-version: >=1.10
description:
    Hoppy generates Haskell bindings to C++ libraries.
    .
    This package is the code generator.

library
  exposed-modules:
      Foreign.Hoppy.Generator.Language.Cpp
    , Foreign.Hoppy.Generator.Language.Haskell
    , Foreign.Hoppy.Generator.Main
    , Foreign.Hoppy.Generator.Spec
    , Foreign.Hoppy.Generator.Spec.ClassFeature
    , Foreign.Hoppy.Generator.Types
    , Foreign.Hoppy.Generator.Version
  other-modules:
      Foreign.Hoppy.Generator.Common
    , Foreign.Hoppy.Generator.Common.Consume
    , Foreign.Hoppy.Generator.Language.Cpp.Internal
    , Foreign.Hoppy.Generator.Language.Haskell.Internal
  default-extensions:
      FlexibleContexts
    , FlexibleInstances
    , FunctionalDependencies
    , MultiParamTypeClasses
  other-extensions:
      GeneralizedNewtypeDeriving
  build-depends:
      base >=4.7 && <5
    , containers >=0.5 && <0.6
    , directory >=1.2 && <1.3
    , filepath >=1.3 && <1.5
    , haskell-src >=1.0 && <1.1
    , mtl >=2.1 && <2.3
  hs-source-dirs: src
  ghc-options: -W -fwarn-incomplete-patterns -fwarn-unused-do-bind
  default-language: Haskell2010<|MERGE_RESOLUTION|>--- conflicted
+++ resolved
@@ -1,9 +1,5 @@
 name: hoppy-generator
-<<<<<<< HEAD
 version: 0.3.0
-=======
-version: 0.2.1
->>>>>>> 47674d42
 synopsis: C++ FFI generator - Code generator
 homepage: http://khumba.net/projects/hoppy
 license: AGPL-3
